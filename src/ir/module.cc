--- conflicted
+++ resolved
@@ -66,19 +66,6 @@
 
 bool IRModuleNode::SEqualReduce(const IRModuleNode* other, SEqualReducer equal) const {
   if (!equal(this->attrs, other->attrs)) return false;
-<<<<<<< HEAD
-  if (equal.IsPathTracingEnabled()) {
-    const ObjectPathPair& obj_path_pair = equal.GetCurrentObjectPaths();
-
-    // Update GlobalVar before equality check
-    if (functions.size() != other->functions.size()) return false;
-    for (const auto& gv : this->GetGlobalVars()) {
-      if (!other->ContainGlobalVar(gv->name_hint)) return false;
-      if (!equal.DefEqual(gv, other->GetGlobalVar(gv->name_hint))) return false;
-    }
-
-    for (const auto& kv : this->functions) {
-=======
 
   if (this->global_infos.size() != other->global_infos.size()) return false;
   for (const auto& kv : this->global_infos) {
@@ -95,7 +82,6 @@
   for (const auto& kv : this->functions) {
     if (equal.IsPathTracingEnabled()) {
       const ObjectPathPair& obj_path_pair = equal.GetCurrentObjectPaths();
->>>>>>> 8b5d64af
       ObjectPathPair func_paths = {obj_path_pair->lhs_path->Attr("functions")->MapValue(kv.first),
                                    obj_path_pair->rhs_path->Attr("functions")
                                        ->MapValue(other->GetGlobalVar(kv.first->name_hint))};
@@ -103,16 +89,6 @@
     } else {
       if (!equal(kv.second, other->Lookup(kv.first->name_hint))) return false;
     }
-<<<<<<< HEAD
-    if (type_definitions.size() != other->type_definitions.size()) return false;
-    for (const auto& gtv : this->GetGlobalTypeVars()) {
-      if (!other->ContainGlobalTypeVar(gtv->name_hint)) return false;
-      if (!equal.DefEqual(gtv, other->GetGlobalTypeVar(gtv->name_hint))) return false;
-    }
-
-    for (const auto& kv : this->type_definitions) {
-      ObjectPathPair type_def_paths = {
-=======
   }
 
   if (type_definitions.size() != other->type_definitions.size()) return false;
@@ -126,7 +102,6 @@
     if (equal.IsPathTracingEnabled()) {
       const ObjectPathPair& obj_path_pair = equal.GetCurrentObjectPaths();
       ObjectPathPair type_paths = {
->>>>>>> 8b5d64af
           obj_path_pair->lhs_path->Attr("type_definitions")->MapValue(kv.first),
           obj_path_pair->rhs_path->Attr("type_definitions")
               ->MapValue(other->GetGlobalTypeVar(kv.first->name_hint))};
@@ -134,35 +109,6 @@
     } else {
       if (!equal(kv.second, other->LookupTypeDef(kv.first->name_hint))) return false;
     }
-<<<<<<< HEAD
-    return true;
-  }
-
-  if (this->global_infos.size() != other->global_infos.size()) return false;
-  for (const auto& kv : this->global_infos) {
-    if (!equal(kv.second, other->global_infos[kv.first])) return false;
-  }
-
-  if (functions.size() != other->functions.size()) return false;
-  // Update GlobalVar before equality check
-  for (const auto& gv : this->GetGlobalVars()) {
-    if (!other->ContainGlobalVar(gv->name_hint)) return false;
-    if (!equal.DefEqual(gv, other->GetGlobalVar(gv->name_hint))) return false;
-  }
-  for (const auto& kv : this->functions) {
-    if (!equal(kv.second, other->Lookup(kv.first->name_hint))) return false;
-  }
-
-  if (type_definitions.size() != other->type_definitions.size()) return false;
-  // Update GlobalTypeVar remap
-  for (const auto& gtv : this->GetGlobalTypeVars()) {
-    if (!other->ContainGlobalTypeVar(gtv->name_hint)) return false;
-    if (!equal.DefEqual(gtv, other->GetGlobalTypeVar(gtv->name_hint))) return false;
-  }
-  for (const auto& kv : this->type_definitions) {
-    if (!equal(kv.second, other->LookupTypeDef(kv.first->name_hint))) return false;
-=======
->>>>>>> 8b5d64af
   }
   return true;
 }
