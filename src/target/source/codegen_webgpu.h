/*
 * Licensed to the Apache Software Foundation (ASF) under one
 * or more contributor license agreements.  See the NOTICE file
 * distributed with this work for additional information
 * regarding copyright ownership.  The ASF licenses this file
 * to you under the Apache License, Version 2.0 (the
 * "License"); you may not use this file except in compliance
 * with the License.  You may obtain a copy of the License at
 *
 *   http://www.apache.org/licenses/LICENSE-2.0
 *
 * Unless required by applicable law or agreed to in writing,
 * software distributed under the License is distributed on an
 * "AS IS" BASIS, WITHOUT WARRANTIES OR CONDITIONS OF ANY
 * KIND, either express or implied.  See the License for the
 * specific language governing permissions and limitations
 * under the License.
 */

/*!
 * \file codegen_webgpu.h
 * \brief Generate WebGPU shaders in WGSL.
 *
 * This module generates WGSL shading langauge.
 * See https://www.w3.org/TR/WGSL/ for the language reference.
 */
#ifndef TVM_TARGET_SOURCE_CODEGEN_WEBGPU_H_
#define TVM_TARGET_SOURCE_CODEGEN_WEBGPU_H_

#include <tvm/target/codegen.h>

#include <string>

#include "codegen_c.h"

namespace tvm {
namespace codegen {

/*!
 * \brief WebGPU code generator.
 *
 * Note WGSL have a different syntax from normal C.
 * We only leevrage the C for expression generation and
 * write most of the language generations.
 */
class CodeGenWebGPU final : public CodeGenC {
 public:
  explicit CodeGenWebGPU(Target target);
  // overrides
  std::string Finish() final;
<<<<<<< HEAD
  runtime::FunctionInfo AddFunction(const PrimFunc& f);  // NOLINT(*)
=======
  runtime::FunctionInfo AddFunction(const PrimFunc& f, bool skip_readonly_decl);  // NOLINT(*)
>>>>>>> fd5b2db2
  void InitFuncState(const PrimFunc& f) final;
  void PrintStorageSync(const CallNode* op) final;     // NOLINT(*)
  void PrintType(DataType t, std::ostream& os) final;  // NOLINT(*)
  void BindThreadIndex(const IterVar& iv) final;       // NOLINT(*)

  // assignment printing
  void PrintSSAAssign(const std::string& target, const std::string& src, DataType type) final;

  // overload visitor
  void VisitExpr_(const BroadcastNode* op, std::ostream& os) final;   // NOLINT(*)
  void VisitExpr_(const CallNode* op, std::ostream& os) final;        // NOLINT(*)
  void VisitExpr_(const BufferLoadNode* op, std::ostream& os) final;  // NOLINT(*)
  void VisitExpr_(const CastNode* op, std::ostream& os) final;        // NOLINT(*)
  void VisitExpr_(const SelectNode* op, std::ostream& os) override;   // NOLINT(*)
  void VisitExpr_(const FloatImmNode* op, std::ostream& os) final;    // NOLINT(*)
  void VisitExpr_(const IntImmNode* op, std::ostream& os) final;      // NOLINT(*)

  // stmt printing
  void VisitStmt_(const LetStmtNode* op) final;
  void VisitStmt_(const BufferStoreNode* op) final;
  void VisitStmt_(const ForNode* op) final;
  void VisitStmt_(const AllocateNode* op) final;
  void VisitStmt_(const AssertStmtNode* op) final;
  void VisitStmt_(const AllocateConstNode* op) final;

 private:
  /*!
   * \brief Enforce value to be U32.
   */
  static PrimExpr EnforceU32(PrimExpr value);
  /*!
   * \brief Storage type of bool values.
   */
  DataType boolean_storage_type_{DataType::Int(8)};
  Target target_;
};
}  // namespace codegen
}  // namespace tvm

#endif  // TVM_TARGET_SOURCE_CODEGEN_WEBGPU_H_<|MERGE_RESOLUTION|>--- conflicted
+++ resolved
@@ -48,11 +48,7 @@
   explicit CodeGenWebGPU(Target target);
   // overrides
   std::string Finish() final;
-<<<<<<< HEAD
-  runtime::FunctionInfo AddFunction(const PrimFunc& f);  // NOLINT(*)
-=======
   runtime::FunctionInfo AddFunction(const PrimFunc& f, bool skip_readonly_decl);  // NOLINT(*)
->>>>>>> fd5b2db2
   void InitFuncState(const PrimFunc& f) final;
   void PrintStorageSync(const CallNode* op) final;     // NOLINT(*)
   void PrintType(DataType t, std::ostream& os) final;  // NOLINT(*)
