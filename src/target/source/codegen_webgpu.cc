--- conflicted
+++ resolved
@@ -335,10 +335,6 @@
     this->PrintExpr(EnforceU32(op->args[1]), os);
     os << ')';
   } else if (op->op.same_as(builtin::if_then_else())) {
-<<<<<<< HEAD
-    // WebGPU will insert clamping in buffer access so no need to check OOB.
-    this->PrintExpr(Select(op->args[0], op->args[1], op->args[2]), os);
-=======
     // conditional that skips eval if cond evals to false
     std::string result = name_supply_->FreshName("condval");
     std::string cond = PrintExpr(op->args[0]);
@@ -363,7 +359,6 @@
       this->EndScope(else_scope);
     }
     os << result;
->>>>>>> 39dc299c
   } else {
     CodeGenC::VisitExpr_(op, os);
   }
