--- conflicted
+++ resolved
@@ -633,15 +633,6 @@
     def handle_conv2d(self, f, op_type):
         """Tune and annotate a conv2d op."""
         signature = _extract_relax_function_signature(f)
-<<<<<<< HEAD
-        op_attrs = _get_call_node(f.body, "relax.nn.conv2d").attrs
-
-        d_shape = signature["arg0_shape"]
-        w_shape = signature["arg1_shape"]
-        out_shape = signature["ret_shape"]
-        data_dtype = signature["arg0_dtype"]
-        weight_dtype = signature["arg1_dtype"]
-=======
         arg_idx = _extract_arg_idx(op_type, f)
         op_attrs = _get_call_node(f.body, "relax.nn.conv2d").attrs
 
@@ -653,7 +644,6 @@
         out_shape = signature["ret_shape"]
         data_dtype = signature[f"{data_arg}_dtype"]
         weight_dtype = signature[f"{weight_arg}_dtype"]
->>>>>>> 39dc299c
         out_dtype = signature["ret_dtype"]
         padding = op_attrs["padding"]
         strides = op_attrs["strides"]
@@ -687,13 +677,10 @@
         return f.with_attrs(
             {
                 "op_type": op_type,
-<<<<<<< HEAD
-=======
                 "data_arg_idx": arg_idx["lhs"],
                 "weight_arg_idx": arg_idx["rhs"],
                 "bias_arg_idx": arg_idx.get("bias"),
                 "residual_arg_idx": arg_idx.get("residual"),
->>>>>>> 39dc299c
                 "arg0_dtype": data_dtype,
                 "arg1_dtype": weight_dtype,
                 "ret_dtype": out_dtype,
