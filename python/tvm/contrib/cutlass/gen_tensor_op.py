# Licensed to the Apache Software Foundation (ASF) under one
# or more contributor license agreements.  See the NOTICE file
# distributed with this work for additional information
# regarding copyright ownership.  The ASF licenses this file
# to you under the Apache License, Version 2.0 (the
# "License"); you may not use this file except in compliance
# with the License.  You may obtain a copy of the License at
#
#   http://www.apache.org/licenses/LICENSE-2.0
#
# Unless required by applicable law or agreed to in writing,
# software distributed under the License is distributed on an
# "AS IS" BASIS, WITHOUT WARRANTIES OR CONDITIONS OF ANY
# KIND, either express or implied.  See the License for the
# specific language governing permissions and limitations
# under the License.
# pylint: disable=invalid-name
"""Common functions and classes for CUTLASS GEMM and Conv2d geneator."""
import logging
import multiprocessing
import os
import re
import subprocess
import tempfile

import tvm._ffi
from tvm.runtime import Object
from tvm.tir import IntImm

from . import _ffi_api as ffi
from .conv2d_operation import instantiate_conv2d_template
from .gemm_operation import instantiate_gemm_template
from .attention_operation import instantiate_attention_template
from .library import (
    DataType,
    DataTypeSize,
    DataTypeTag,
    EpilogueFunctor,
    MathInstruction,
    MathOperation,
    OpcodeClass,
    TileDescription,
)

logger = logging.getLogger("cutlass")


dtype_map = {
    "int8": DataType.s8,
    "uint8": DataType.u8,
    "int32": DataType.s32,
    "float32": DataType.f32,
    "float16": DataType.f16,
}


def generate_tensor_op_common(
    math_instructions, alignment_constraints, get_tile_descriptions, op_creator
):
    """Common kernel generator to be used by archtecture specific generators."""
    ops = []
    for math_inst in math_instructions:
        tile_descriptions = get_tile_descriptions(math_inst)
        data_type = [
            math_inst.element_a,
            math_inst.element_b,
            math_inst.element_c,
            math_inst.element_accumulator,
        ]

        out = op_creator(tile_descriptions, data_type, alignment_constraints)

        ops.extend(out)

    return ops


def generate_sm50_simt(
    out_dtype,
    arg0_dtype,
    arg1_dtype,
    op_creator,
    accumulator_dtype="float32",
):
    """Gemerate GEMM or Conv2D SIMT kernels"""
    # pylint: disable=unused-argument
    min_cc = 50
    max_cc = 1024
    if arg0_dtype == "float32" and arg1_dtype == "float32":
        assert out_dtype == "float32" and accumulator_dtype == "float32"
        math_instructions = [
            MathInstruction(
                [1, 1, 1],
                DataType.f32,
                DataType.f32,
                DataType.f32,
                OpcodeClass.Simt,
                MathOperation.multiply_add,
            ),
        ]
        alignment_constraints = [
            1,
        ]
        tile_descriptions = [
            ([128, 128, 8], 2, [4, 2, 1], min_cc, max_cc),
            ([128, 64, 8], 2, [2, 2, 1], min_cc, max_cc),
            ([64, 128, 8], 2, [2, 2, 1], min_cc, max_cc),
            ([64, 64, 8], 2, [2, 1, 1], min_cc, max_cc),
            ([128, 32, 8], 2, [2, 1, 1], min_cc, max_cc),
            ([32, 128, 8], 2, [1, 2, 1], min_cc, max_cc),
        ]

        def get_tile_descriptions(math_inst):
            return [
                TileDescription(threadblock_shape, stages, warp_count, math_inst, min_cc, max_cc)
                for threadblock_shape, stages, warp_count, min_cc, max_cc in tile_descriptions
            ]

        return generate_tensor_op_common(
            math_instructions, alignment_constraints, get_tile_descriptions, op_creator
        )
    else:
        raise NotImplementedError()


def generate_sm75_tensor_op_1688(
    out_dtype,
    arg0_dtype,
    arg1_dtype,
    op_creator,
    check_align,
    _,
    profile_all_alignments=False,
    accumlator_dtype="float32",
):
    """Generate GEMM or Conv2D kernels for Turing."""
    assert out_dtype in ["float32", "float16", "int32"]
    min_cc = 75
    max_cc = 1024

    if arg0_dtype == "float16" and arg1_dtype == "float16":
        math_instructions = [
            MathInstruction(
                [16, 8, 8],
                DataType.f16,
                DataType.f16,
                dtype_map[out_dtype],
                dtype_map[accumlator_dtype],
                OpcodeClass.TensorOp,
                MathOperation.multiply_add,
            )
        ]
        alignment_constraints = [8, 4, 2, 1]
        tile_descriptions = [
            ([256, 128, 32], 2, [4, 2, 1], min_cc, max_cc),
            ([128, 256, 32], 2, [2, 4, 1], min_cc, max_cc),
            ([128, 128, 32], 2, [2, 2, 1], min_cc, max_cc),
            ([64, 128, 32], 2, [2, 2, 1], min_cc, max_cc),
            ([128, 64, 32], 2, [2, 2, 1], min_cc, max_cc),
            ([64, 64, 32], 2, [2, 2, 1], min_cc, max_cc),
            ([64, 128, 64], 2, [1, 2, 2], min_cc, max_cc),
        ]

    elif "int8" in arg0_dtype and "int8" in arg1_dtype:
        assert out_dtype == "int32"
        math_instructions = [
            MathInstruction(
                [8, 8, 16],
                dtype_map[arg0_dtype],
                dtype_map[arg1_dtype],
                DataType.s32,
                DataType.s32,
                OpcodeClass.TensorOp,
                MathOperation.multiply_add_saturate,
            ),
        ]
        alignment_constraints = [16, 8, 4, 2, 1]
        tile_descriptions = [
            ([256, 128, 64], 2, [4, 2, 1], min_cc, max_cc),
            ([128, 256, 64], 2, [2, 4, 1], min_cc, max_cc),
            ([128, 128, 64], 2, [2, 2, 1], min_cc, max_cc),
            ([64, 256, 64], 2, [1, 4, 1], min_cc, max_cc),
            ([256, 64, 64], 2, [4, 1, 1], min_cc, max_cc),
            ([64, 128, 64], 2, [2, 2, 1], min_cc, max_cc),
            ([128, 64, 64], 2, [2, 2, 1], min_cc, max_cc),
            ([64, 64, 64], 2, [2, 2, 1], min_cc, max_cc),
        ]
    elif arg0_dtype == "float32" and arg1_dtype == "float32" and out_dtype == "float32":
        return generate_sm50_simt(
            out_dtype,
            arg0_dtype,
            arg1_dtype,
            op_creator,
            accumlator_dtype,
        )
    else:
        raise NotImplementedError()

    alignment_constraints = [align for align in alignment_constraints if check_align(align)]
    assert len(alignment_constraints) > 0

    if not profile_all_alignments:
        alignment_constraints = [alignment_constraints[0]]

    def get_tile_descriptions(math_inst):
        return [
            TileDescription(threadblock_shape, stages, warp_count, math_inst, min_cc, max_cc)
            for threadblock_shape, stages, warp_count, min_cc, max_cc in tile_descriptions
        ]

    return generate_tensor_op_common(
        math_instructions, alignment_constraints, get_tile_descriptions, op_creator
    )


def generate_sm80_tensor_op_16816(
    out_dtype,
    arg0_dtype,
    arg1_dtype,
    op_creator,
    check_align,
    use_3xtf32=True,
    profile_all_alignments=False,
    accumlator_dtype="float32",
):
    """Generate GEMM or Conv2D kernels for Ampere."""
    min_cc = 80
    max_cc = 1024
    max_cc_smem_limited = 80

    def get_default_tile_descriptions(block_k_factor):
        return [
            ([256, 128, int(32 * block_k_factor)], 3, [4, 2, 1], min_cc, max_cc),
            ([128, 256, int(32 * block_k_factor)], 3, [2, 4, 1], min_cc, max_cc),
            ([256, 64, int(32 * block_k_factor)], 4, [4, 1, 1], min_cc, max_cc),
            ([64, 256, int(32 * block_k_factor)], 4, [1, 4, 1], min_cc, max_cc),
            ([128, 128, int(32 * block_k_factor)], 3, [2, 2, 1], min_cc, max_cc),
            ([128, 128, int(32 * block_k_factor)], 4, [2, 2, 1], min_cc, max_cc),
            ([128, 128, int(32 * block_k_factor)], 5, [2, 2, 1], min_cc, max_cc),
            ([128, 64, int(32 * block_k_factor)], 6, [2, 2, 1], min_cc, max_cc),
            ([64, 128, int(32 * block_k_factor)], 6, [2, 2, 1], min_cc, max_cc),
            ([64, 64, int(32 * block_k_factor)], 10, [2, 2, 1], min_cc, max_cc),
            ([256, 128, int(64 * block_k_factor)], 3, [4, 2, 1], min_cc, max_cc_smem_limited),
            ([128, 256, int(64 * block_k_factor)], 3, [2, 4, 1], min_cc, max_cc_smem_limited),
            ([256, 64, int(64 * block_k_factor)], 4, [4, 1, 1], min_cc, max_cc_smem_limited),
            ([64, 256, int(64 * block_k_factor)], 4, [1, 4, 1], min_cc, max_cc_smem_limited),
            ([128, 128, int(64 * block_k_factor)], 4, [2, 2, 1], min_cc, max_cc),
            ([128, 64, int(64 * block_k_factor)], 3, [2, 2, 1], min_cc, max_cc),
            ([64, 128, int(64 * block_k_factor)], 3, [2, 2, 1], min_cc, max_cc),
            ([64, 64, int(64 * block_k_factor)], 5, [2, 2, 1], min_cc, max_cc),
        ]

    if arg0_dtype == "float16" and arg1_dtype == "float16":
        math_instructions = [
            MathInstruction(
                [16, 8, 16],
                DataType.f16,
                DataType.f16,
                dtype_map[out_dtype],
                dtype_map[accumlator_dtype],
                OpcodeClass.TensorOp,
                MathOperation.multiply_add,
            )
        ]
        alignment_constraints = [8, 4, 2]
        tile_descriptions = get_default_tile_descriptions(1)
    elif arg0_dtype == "float32" and arg1_dtype == "float32":
        math_instructions = [
            MathInstruction(
                [16, 8, 8],
                DataType.f32,
                DataType.f32,
                DataType.f32,
                DataType.f32,
                OpcodeClass.TensorOp,
                MathOperation.multiply_add_fast_f32 if use_3xtf32 else MathOperation.multiply_add,
            ),
        ]
        alignment_constraints = [4, 2, 1]

        if use_3xtf32:
            # tf32
            tile_descriptions = [
                ([128, 128, 16], 4, [4, 2, 1], min_cc, max_cc),
                ([128, 128, 16], 3, [4, 2, 1], min_cc, max_cc),
                ([256, 64, 16], 3, [4, 2, 1], min_cc, max_cc),
                ([64, 256, 16], 3, [2, 4, 1], min_cc, max_cc),
                ([128, 64, 16], 4, [2, 2, 1], min_cc, max_cc),
                ([64, 128, 16], 4, [2, 2, 1], min_cc, max_cc),
                ([64, 64, 16], 3, [2, 2, 1], min_cc, max_cc),
                ([128, 128, 32], 3, [4, 2, 1], min_cc, max_cc),
                ([256, 64, 32], 3, [4, 2, 1], min_cc, max_cc_smem_limited),
                ([64, 256, 32], 3, [2, 4, 1], min_cc, max_cc_smem_limited),
                ([128, 64, 32], 3, [2, 2, 1], min_cc, max_cc),
                ([64, 128, 32], 3, [2, 2, 1], min_cc, max_cc),
                ([64, 64, 32], 3, [2, 2, 1], min_cc, max_cc),
            ]
        else:
            tile_descriptions = get_default_tile_descriptions(0.5)
    else:
        assert out_dtype == "int32"
        math_instructions = [
            MathInstruction(
                [16, 8, 32],
                dtype_map[arg0_dtype],
                dtype_map[arg1_dtype],
                DataType.s32,
                DataType.s32,
                OpcodeClass.TensorOp,
                MathOperation.multiply_add_saturate,
            ),
        ]
        alignment_constraints = [16, 8, 4]
        tile_descriptions = get_default_tile_descriptions(2)

    def get_tile_descriptions(math_inst):
        return [
            TileDescription(threadblock_shape, stages, warp_count, math_inst, min_cc, max_cc)
            for threadblock_shape, stages, warp_count, min_cc, max_cc in tile_descriptions
        ]

    alignment_constraints = [align for align in alignment_constraints if check_align(align)]

    if len(alignment_constraints) > 0 and not profile_all_alignments:
        alignment_constraints = [alignment_constraints[0]]

    if arg0_dtype != "float32" and arg1_dtype != "float32":
        sm75_kernels = generate_sm75_tensor_op_1688(
            out_dtype,
            arg0_dtype,
            arg1_dtype,
            op_creator,
            check_align,
            False,
            profile_all_alignments,
            accumlator_dtype=accumlator_dtype,
        )
    else:
        # TF32 (float32 + float32 case) is only supported on sm80
        sm75_kernels = []

    if len(alignment_constraints) > 0:
        sm80_kernels = generate_tensor_op_common(
            math_instructions, alignment_constraints, get_tile_descriptions, op_creator
        )
    else:
        sm80_kernels = []

    # TODO(masahi): For int8 kernels, The CUTLASS generator modifies the output tensor alignment
    # after ops are created. Revisit how important this modification is.
    # for op in operations:
    #     if op.tile_description.threadblock_shape[1] >= 128:
    #         op.C.alignment = 16
    #     else:
    #         op.C.alignment = 8

    return sm75_kernels + sm80_kernels


GENERATOR_FUNC_TABLE = {
    75: generate_sm75_tensor_op_1688,
    80: generate_sm80_tensor_op_16816,
}


# (Epilogue functor name, no_beta_scaling)
EPILOGUE_MAP = {
    "cutlass.dense": (EpilogueFunctor.LinearCombination, False),
    "cutlass.dense_bias": (EpilogueFunctor.LinearCombinationBias, True),
    "cutlass.dense_bias_relu": (EpilogueFunctor.LinearCombinationRelu, True),
    "cutlass.dense_bias_gelu_fp16": (EpilogueFunctor.LinearCombinationGelu, False),
    "cutlass.dense_bias_gelu_fp32": (EpilogueFunctor.LinearCombinationGelu, False),
    "cutlass.matmul": (EpilogueFunctor.LinearCombination, False),
    "cutlass.matmul_bias": (EpilogueFunctor.LinearCombinationBias, True),
    "cutlass.matmul_bias_relu": (EpilogueFunctor.LinearCombinationRelu, True),
    "cutlass.matmul_bias_gelu": (EpilogueFunctor.LinearCombinationGelu, False),
    "cutlass.matmul_transposed": (EpilogueFunctor.LinearCombination, False),
    "cutlass.matmul_transposed_bias": (EpilogueFunctor.LinearCombinationBias, True),
    "cutlass.matmul_transposed_bias_relu": (EpilogueFunctor.LinearCombinationRelu, True),
    "cutlass.matmul_transposed_bias_gelu": (EpilogueFunctor.LinearCombinationGelu, False),
    "cutlass.batch_matmul": (EpilogueFunctor.LinearCombination, False),
    "cutlass.conv2d_bias_hardswish": (EpilogueFunctor.LinearCombinationHardSwish, False),
    "cutlass.conv2d_bias_silu": (EpilogueFunctor.LinearCombinationSilu, False),
    "cutlass.conv2d_bias_sigmoid": (EpilogueFunctor.LinearCombinationSigmoid, False),
    "cutlass.conv2d_bias_relu": (EpilogueFunctor.LinearCombinationRelu, True),
    "cutlass.conv2d_bias": (EpilogueFunctor.LinearCombinationBias, True),
    "cutlass.conv2d": (EpilogueFunctor.LinearCombination, False),
    "cutlass.conv2d_transpose": (EpilogueFunctor.LinearCombination, False),
    "cutlass.conv2d_backward_weight": (EpilogueFunctor.LinearCombination, False),
}


class ProfilerEngine:
    """Compile and run a given profiler executable."""

    def __init__(self, cuda_arch, cutlass_path, binary_prefix):
        self.cuda_arch = cuda_arch
        self.binary_prefix = binary_prefix
        self.cutlass = cutlass_path
        self.cflags = "-I{cutlass}/include -I{cutlass}/tools/util/include -O3 -std=c++17".format(
            cutlass=cutlass_path
        )
        self.cflags += " -DCUTLASS_ENABLE_TENSOR_CORE_MMA=1"
        self.cflags += " -gencode=arch=compute_{arch},code=[sm_{arch},compute_{arch}]".format(
            arch=cuda_arch
        )
        self.cflags += " -Xcompiler=-Wconversion -Xcompiler=-fno-strict-aliasing"
        self.cmd = "nvcc {cflags} {src} -o {output}"

    def _compile(self, op):
        os.makedirs(self.binary_prefix, exist_ok=True)
        opath = os.path.join(self.binary_prefix, op["name"])
        if os.path.exists(opath):
            return
        fi = tempfile.NamedTemporaryFile("w", delete=False, prefix=self.binary_prefix, suffix=".cu")
        fi.write(op["src"])
        fi.close()
        cmd = self.cmd.format(cflags=self.cflags, src=fi.name, output=opath)
        logger.info("invoking compilation %s", cmd)
        os.system(cmd)
        os.unlink(fi.name)

    def compile_all(self, ops, use_multiprocessing=False):
        """Compile all profiler executables."""
        if use_multiprocessing:
            pool = multiprocessing.Pool(multiprocessing.cpu_count())
            pool.map(self._compile, ops)
        else:
            for op in ops:
                self._compile(op)

    def evaluate(self, op, args):
        """Run the profiler executable corresponding to op_name with args."""
        op_name = op["name"]
        opath = os.path.join(self.binary_prefix, op_name)
        if not os.path.exists(opath):
            self._compile(op)
        if not os.path.exists(opath):
            # Bail out if compilation fails for a whatever reason (e.g. static assert failure)
            return float("inf")
        cmd = [opath]
        for arg in args:
            cmd.append(str(arg))
        try:
            logger.info("invoking evaluation %s", cmd)
            sp = subprocess.run(cmd, capture_output=True, check=True)
            rt = float(sp.stdout)
            if rt == 0.0:
                # This seems to happen with split-k using invalid split-k-slices
                rt = float("inf")
            logger.info("%s, %f", op_name, rt)
        except subprocess.CalledProcessError:
            rt = float("inf")
        return rt


class CodegenResult(Object):
    """The holder for the generated code and required headers."""

    def __init__(self, code, headers):
        self.__init_handle_by_constructor__(ffi.CodegenResult, code, headers)


def _get_optional_int_annotation(annotations, key, default=None):
    value = annotations.get(key, default)
    if value is not None:
        return int(value)
    return value


@tvm._ffi.register_func("contrib.cutlass.instantiate_template")
def instantiate_template(func_name, annotations, func_args):
    """Return CUTLASS host code based on a template and the provided annotations.

    Parameters
    ----------
    func_name: str
        A string to identify the type of the kernel (dense/matmul, batched_matmul, or conv2d).

    annotations: container.Map
        Key and value pairs annotated during kernel selection.

    func_args: list
        Names of the function arguments.

    Returns
    -------
    codegen_result : CodegenResult
        Generated CUTLASS host code and required header-file names.
    """
    attrs = {}

    for k in ["lda", "ldb", "ldc", "cutlass_op_def", "cutlass_op_name", "op_type"]:
        if k in annotations:
            attrs[k] = annotations[k]

    arg0_shape = annotations["arg0_shape"]
    arg1_shape = annotations["arg1_shape"]
    attrs["ElementInputA"] = DataTypeTag[dtype_map[annotations["arg0_dtype"]]]
    attrs["ElementInputB"] = DataTypeTag[dtype_map[annotations["arg1_dtype"]]]
    attrs["ElementOutput"] = DataTypeTag[dtype_map[annotations["ret_dtype"]]]

    headers = []

    if "relu" in func_name:
        headers.append("cutlass/epilogue/thread/linear_combination_bias_relu.h")
    elif "gelu" in func_name:
        headers.append("cutlass/epilogue/thread/linear_combination_gelu.h")
    elif "sigmoid" in func_name:
        headers.append("cutlass/epilogue/thread/linear_combination_sigmoid.h")
    elif "silu" in func_name:
        headers.append("cutlass/epilogue/thread/linear_combination_silu.h")
    elif "hardswish" in func_name:
        headers.append("cutlass/epilogue/thread/linear_combination_hardswish.h")
    else:
        headers.append("cutlass/epilogue/thread/linear_combination.h")

    if "residual" in func_name:
        headers.append("cutlass/epilogue/thread/linear_combination_residual_block.h")

    def get_dim(shape_annot, var_name, axis_idx, batched_offset=0):
        if isinstance(shape_annot, IntImm):
            return str(int(shape_annot))
        return "{}->shape[{}]".format(var_name, batched_offset + axis_idx)

    def get_batch_stride(stride_annot, arg0_idx, arg1_idx, arg0_axis_idx, arg1_axis_idx):
        if isinstance(stride_annot, IntImm):
            return str(int(stride_annot))
        dim1 = func_args[arg0_idx] + "->shape[{}]".format(arg0_axis_idx)
        dim2 = func_args[arg1_idx] + "->shape[{}]".format(arg1_axis_idx)
        return dim1 + " * " + dim2

    if "dense" in func_name or "matmul" in func_name:
        batched = "batch" in annotations
        transposed = "transposed" in func_name
        lhs_arg_idx = _get_optional_int_annotation(annotations, "lhs_arg_idx", 0)
        rhs_arg_idx = _get_optional_int_annotation(annotations, "rhs_arg_idx", 1)
        bias_arg_idx = _get_optional_int_annotation(annotations, "bias_arg_idx", 2)
        lhs_arg = func_args[lhs_arg_idx]
        rhs_arg = func_args[rhs_arg_idx]
        lhs_shape = annotations[f"arg{lhs_arg_idx}_shape"]
        rhs_shape = annotations[f"arg{rhs_arg_idx}_shape"]
        lhs_batched_offset = len(lhs_shape) - 2
        rhs_batched_offset = len(rhs_shape) - 2

        attrs["lhs_arg"] = lhs_arg
        attrs["rhs_arg"] = rhs_arg
        if len(func_args) > 2:
            attrs["bias_arg"] = func_args[bias_arg_idx]
        attrs["ElementInputA"] = DataTypeTag[dtype_map[annotations[f"arg{lhs_arg_idx}_dtype"]]]
        attrs["ElementInputB"] = DataTypeTag[dtype_map[annotations[f"arg{rhs_arg_idx}_dtype"]]]
        attrs["ElementOutput"] = DataTypeTag[dtype_map[annotations["ret_dtype"]]]

        attrs["K"] = lhs_shape[lhs_batched_offset + 1]
        attrs["M"] = get_dim(lhs_shape[lhs_batched_offset], lhs_arg, 0, lhs_batched_offset)

        if transposed:
            attrs["N"] = get_dim(rhs_shape[rhs_batched_offset], rhs_arg, 0, rhs_batched_offset)
        else:
            attrs["N"] = get_dim(rhs_shape[rhs_batched_offset + 1], rhs_arg, 1, rhs_batched_offset)

        if batched:
            headers.append("cutlass/gemm/device/gemm_batched.h")
<<<<<<< HEAD
            attrs["batch"] = get_dim(annotations["batch"], lhs_arg, 0)
            attrs["batch_stride_A"] = get_batch_stride(
                annotations["batch_stride_A"],
                lhs_arg_idx,
                lhs_arg_idx,
                1,
                2,
            )
            attrs["batch_stride_B"] = get_batch_stride(
                annotations["batch_stride_B"],
                rhs_arg_idx,
                rhs_arg_idx,
                1,
                2,
            )

=======

            def get_batch_on_arg(arg_name, arg_shape):
                return " * ".join(
                    "{}->shape[{}]".format(arg_name, i) for i in range(len(arg_shape) - 2)
                )

            if isinstance(annotations["batch"], IntImm):
                attrs["batch"] = str(int(annotations["batch"]))
            elif annotations["batch_stride_A"] == 0:
                # 2D x ND
                attrs["batch"] = get_batch_on_arg(rhs_arg, rhs_shape)
            else:
                # ND x 2D or ND x ND
                attrs["batch"] = get_batch_on_arg(lhs_arg, lhs_shape)

            attrs["batch_stride_A"] = get_batch_stride(
                annotations["batch_stride_A"],
                lhs_arg_idx,
                lhs_arg_idx,
                lhs_batched_offset,
                lhs_batched_offset + 1,
            )
            attrs["batch_stride_B"] = get_batch_stride(
                annotations["batch_stride_B"],
                rhs_arg_idx,
                rhs_arg_idx,
                rhs_batched_offset,
                rhs_batched_offset + 1,
            )

>>>>>>> fd5b2db2
            if transposed:
                attrs["batch_stride_C"] = get_batch_stride(
                    annotations["batch_stride_C"],
                    lhs_arg_idx,
                    rhs_arg_idx,
<<<<<<< HEAD
                    1,
                    1,
=======
                    lhs_batched_offset,
                    rhs_batched_offset,
>>>>>>> fd5b2db2
                )
            else:
                attrs["batch_stride_C"] = get_batch_stride(
                    annotations["batch_stride_C"],
                    lhs_arg_idx,
                    rhs_arg_idx,
<<<<<<< HEAD
                    1,
                    2,
=======
                    lhs_batched_offset,
                    rhs_batched_offset + 1,
>>>>>>> fd5b2db2
                )
        else:
            headers.append("cutlass/gemm/device/gemm.h")

        code = instantiate_gemm_template(attrs)
        return CodegenResult(code, headers)

    elif "conv2d" in func_name:
        activation_shape = arg0_shape
        weight_shape = arg1_shape
        output_shape = annotations["ret_shape"]
        activation_var = func_args[0]

        if "conv2d_transpose" in func_name:
            headers.append("cutlass/conv/kernel/default_conv2d_dgrad.h")
            activation_shape = output_shape
            output_shape = arg0_shape
        elif "backward" in func_name:
            headers.append("cutlass/conv/kernel/default_conv2d_wgrad.h")
            activation_shape = arg1_shape
            weight_shape = output_shape
            output_shape = arg0_shape
        elif "residual" in func_name:
            headers.append("cutlass/conv/kernel/default_conv2d_fprop_with_broadcast.h")
        else:
            headers.append("cutlass/conv/kernel/default_conv2d_fprop.h")

        headers.append("cutlass/conv/device/implicit_gemm_convolution.h")

        op_name = attrs["cutlass_op_name"]

        if "splitk" in op_name:
            headers += [
                "cutlass/reduction/device/reduce_split_k.h",
                "cutlass/reduction/thread/reduction_operators.h",
            ]

        attrs["N"] = get_dim(activation_shape[0], activation_var, 0)
        attrs["H"] = get_dim(activation_shape[1], activation_var, 1)
        attrs["W"] = get_dim(activation_shape[2], activation_var, 2)
        attrs["C"] = activation_shape[3]
        attrs["P"] = get_dim(output_shape[1], "out0", 1)
        attrs["Q"] = get_dim(output_shape[2], "out0", 2)
        attrs["K"] = output_shape[3]
        attrs["R"] = weight_shape[1]
        attrs["S"] = weight_shape[2]
        attrs["pad_h"] = annotations["padding"][0]
        attrs["pad_w"] = annotations["padding"][1]
        attrs["stride_h"] = annotations["strides"][0]
        attrs["stride_w"] = annotations["strides"][1]
        attrs["dilation_h"] = annotations["dilation"][0]
        attrs["dilation_w"] = annotations["dilation"][1]

        if "splitk" in op_name:
            attrs["split_k_mode"] = "kParallel"
            attrs["split_k_slices"] = str(re.search(r"splitk(\d+)", op_name).group(1))
        else:
            attrs["split_k_mode"] = "kSerial"
            attrs["split_k_slices"] = 1

        code = instantiate_conv2d_template(attrs, func_args)
        return CodegenResult(code, headers)

    elif "attention" in func_name:
        headers.append("kernel_forward.h")
        data_type = dtype_map[annotations["arg0_dtype"]]
        attrs["data_type"] = DataTypeTag[data_type]
        attrs["num_batches"] = b = annotations["num_batches"]
        attrs["num_queries"] = s = annotations["num_queries"]
        attrs["num_keys"] = annotations["num_keys"]
        attrs["num_heads"] = n = annotations["num_heads"]
        attrs["head_dim"] = h = annotations["head_dim"]
        attrs["head_dim_value"] = h_v = annotations["head_dim_value"]
        data_type_size = DataTypeSize[data_type]
        if (data_type_size * h // 8) % 16 == 0 and (data_type_size * h_v // 8) % 16 == 0:
            attrs["kIsAligned"] = True
        elif (h % 4 == 0) and (h_v % 4 == 0):
            attrs["kIsAligned"] = False
        else:
            raise NotImplementedError()
        if h_v > 64:
            attrs["kQueriesPerBlock"] = 32
            attrs["kKeysPerBlock"] = 128
            attrs["kSingleValueIteration"] = h_v <= 128
        else:
            attrs["kQueriesPerBlock"] = 64
            attrs["kKeysPerBlock"] = 64
            attrs["kSingleValueIteration"] = True
        attrs["output_size"] = b * s * n * h_v
        attrs["arch"] = "cutlass::arch::Sm{}".format(annotations["arch"])
        attrs["kSupportsDropout"] = False
        if len(func_args) > 3:
            attrs["kSupportsBias"] = True
            if len(annotations["arg3_shape"]) == 4:
                attrs["bias_layout"] = "BNSS'"
            elif len(annotations["arg3_shape"]) == 3:
                attrs["bias_layout"] = "B1SS'"
            elif len(annotations["arg3_shape"]) == 2:
                attrs["bias_layout"] = "B11S'"
            else:
                raise NotImplementedError()
        else:
            attrs["kSupportsBias"] = False
        code = instantiate_attention_template(attrs, func_args)
        return CodegenResult(code, headers)

    raise ValueError("Do not have a template for {}".format(func_name))<|MERGE_RESOLUTION|>--- conflicted
+++ resolved
@@ -561,24 +561,6 @@
 
         if batched:
             headers.append("cutlass/gemm/device/gemm_batched.h")
-<<<<<<< HEAD
-            attrs["batch"] = get_dim(annotations["batch"], lhs_arg, 0)
-            attrs["batch_stride_A"] = get_batch_stride(
-                annotations["batch_stride_A"],
-                lhs_arg_idx,
-                lhs_arg_idx,
-                1,
-                2,
-            )
-            attrs["batch_stride_B"] = get_batch_stride(
-                annotations["batch_stride_B"],
-                rhs_arg_idx,
-                rhs_arg_idx,
-                1,
-                2,
-            )
-
-=======
 
             def get_batch_on_arg(arg_name, arg_shape):
                 return " * ".join(
@@ -609,32 +591,21 @@
                 rhs_batched_offset + 1,
             )
 
->>>>>>> fd5b2db2
             if transposed:
                 attrs["batch_stride_C"] = get_batch_stride(
                     annotations["batch_stride_C"],
                     lhs_arg_idx,
                     rhs_arg_idx,
-<<<<<<< HEAD
-                    1,
-                    1,
-=======
                     lhs_batched_offset,
                     rhs_batched_offset,
->>>>>>> fd5b2db2
                 )
             else:
                 attrs["batch_stride_C"] = get_batch_stride(
                     annotations["batch_stride_C"],
                     lhs_arg_idx,
                     rhs_arg_idx,
-<<<<<<< HEAD
-                    1,
-                    2,
-=======
                     lhs_batched_offset,
                     rhs_batched_offset + 1,
->>>>>>> fd5b2db2
                 )
         else:
             headers.append("cutlass/gemm/device/gemm.h")
