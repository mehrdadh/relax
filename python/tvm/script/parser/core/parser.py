# Licensed to the Apache Software Foundation (ASF) under one
# or more contributor license agreements.  See the NOTICE file
# distributed with this work for additional information
# regarding copyright ownership.  The ASF licenses this file
# to you under the Apache License, Version 2.0 (the
# "License"); you may not use this file except in compliance
# with the License.  You may obtain a copy of the License at
#
#   http://www.apache.org/licenses/LICENSE-2.0
#
# Unless required by applicable law or agreed to in writing,
# software distributed under the License is distributed on an
# "AS IS" BASIS, WITHOUT WARRANTIES OR CONDITIONS OF ANY
# KIND, either express or implied.  See the License for the
# specific language governing permissions and limitations
# under the License.
"""The core parser"""

from collections import defaultdict
from contextlib import contextmanager
from typing import Any, Callable, Dict, List, Optional, Set, Union

import numpy as np

from tvm._ffi.base import TVMError
from tvm.error import DiagnosticError
from tvm.ir import GlobalVar

from . import dispatch, doc
from .diagnostics import Diagnostics, Source
from .evaluator import eval_assign, eval_expr

DEFAULT_VISIT = {
    "Interactive",
    "Module",
    "Expression",
    "Pass",
}


def _deferred(exit_f: Callable[[], None]):
    """Created context with certain exit function.

    Parameters
    ----------
    exit_f : Callable[[], None]
        The function to call when exiting the context.

    Returns
    -------
    res : Any
        The created context.
    """

    @contextmanager
    def context():
        try:
            yield
        finally:
            exit_f()

    return context()


def _do_nothing(*args, **kwargs):  # pylint: disable=unused-argument
    pass


class VarTableFrame:
    """The variable table frame.
    A frame of variable table stores the variables created in one block or scope.

    Parameters
    ----------
    vars : Set[str]
        The set of variable names in the variable table frame.
    """

    vars: Set[str]

    def __init__(self):
        self.vars = set()

    def add(self, var: str):
        """Add a new variable into variable table frame.

        Parameters
        ----------
        var : str
            The name of new variable.
        """
        if var in self.vars:
            raise ValueError(f"Variable {var} already defined in current scope")
        self.vars.add(var)

    def pop_all(self, fn_pop: Callable[[str], None]):
        """Pop out all variable in variable table frame.

        Parameters
        ----------
        fn_pop : Callable[[str], None]
            The methods to call when popping each variable.
        """
        for var in self.vars:
            fn_pop(var)
        self.vars.clear()


class VarTable:
    """The variable table.
    A variable table stores the all variables when parsing TVMScript.

    Parameters
    ----------
    frames : List[VarTableFrame]
        The list or stack of variable table frame.

    name2value : Dict[str, List[Any]]
        The dictionary for variable table name-based query.
    """

    frames: List[VarTableFrame]
    name2value: Dict[str, List[Any]]

    def __init__(self):
        self.frames = []
        self.name2value = defaultdict(list)

    def with_frame(self):
        """Create a new variable table frame as with statement.

        Returns
        -------
        res : Any
            The context with new variable table frame.
        """

        def pop_frame():
            frame = self.frames.pop()
            frame.pop_all(lambda name: self.name2value[name].pop())

        self.frames.append(VarTableFrame())
        return _deferred(pop_frame)

    def add(self, var: str, value: Any, allow_shadowing: bool = False):
        """Add a new variable to variable table.

        Parameters
        ----------
        var : str
            The name of variable.

        value : Any
            The value of variable.

        allow_shadowing : bool
            The options of whether variable shadowing allowed for this variable.
        """
        # Skip if the key and value are equal to those in the var_table
        if self.name2value[var] and isinstance(self.name2value[var][-1], type(value)):
            if isinstance(value, np.ndarray) and (self.name2value[var][-1] == value).all():
                return
            elif self.name2value[var][-1] == value:
                return
        if allow_shadowing and var in self.frames[-1].vars:
            # Shadowing
            self.name2value[var][-1] = value
        else:
            self.frames[-1].add(var)
            self.name2value[var].append(value)

    def get(self) -> Dict[str, Any]:
        """Get a variable dictionary of latest variables.

        Returns
        -------
        res : Any
            The variable dictionary copy of latest variables.
        """
        return {key: values[-1] for key, values in self.name2value.items() if values}

    def exist(self, value: Any) -> bool:
        """Check if any value exists in variable table.

        Parameters
        ----------
        value : Any
            The value of variable.

        Returns
        -------
        res : bool
            The existence of the value.
        """
        for v in self.name2value.values():
            if v is value:
                return True
        return False


def _dispatch_wrapper(func: dispatch.ParseMethod) -> dispatch.ParseMethod:
    def _wrapper(self: "Parser", node: doc.AST) -> None:
        try:
            return func(self, node)
        except DiagnosticError:
            raise
        except Exception as e:  # pylint: disable=broad-except,invalid-name
            self.report_error(node, e)
            raise

    return _wrapper


def _dispatch(self: "Parser", type_name: str) -> dispatch.ParseMethod:
    for token in [self.dispatch_tokens[-1], "default"]:
        func = dispatch.get(token=token, type_name=type_name, default=None)
        if func is not None:
            return _dispatch_wrapper(func)
    return _dispatch_wrapper(lambda self, node: self.generic_visit(node))


class Parser(doc.NodeVisitor):
    """The TVMScript parser

    Parameters
    ----------
    diag : Diagnostics
        The diagnostics for error reporting.

    dispatch_tokens : List[str]
        The list of dispatching tokens to dispatching parsing method
        of different IRs and different doc AST structure.

    var_table : VarTable
        The variable table for parsing.
    """

    diag: Diagnostics
    dispatch_tokens: List[str]
    var_table: VarTable

    def __init__(self, source: Source) -> None:
        self.diag = Diagnostics(source)
        self.dispatch_tokens = ["default"]
        self.var_table = VarTable()

    def parse(self, extra_vars: Optional[Dict[str, Any]] = None) -> Any:
        """The main parse method for parser.

        Parameters
        ----------
        extra_vars : Optional[Dict[str, Any]]
            The optional global value table for parsing.

        Returns
        -------
        res : Any
            The doc AST node visiting result.
        """
        if extra_vars is None:
            extra_vars = {}
        with self.var_table.with_frame():
            for k, v in extra_vars.items():
                self.var_table.add(k, v)
            node = self.diag.source.as_ast()
            self.visit(node)

    def get_dispatch_token(self, node: doc.FunctionDef) -> str:
        if not isinstance(node, doc.FunctionDef):
            self.report_error(node, "Only can get dispatch token for function.")
        if not node.decorator_list:
            self.report_error(node, "Function must be decorated")
        # TODO: only the last decorator is parsed
        decorator = self.eval_expr(node.decorator_list[-1])
        if not hasattr(decorator, "dispatch_token"):
            self.report_error(node, "The parser does not understand the decorator")
        return decorator.dispatch_token

    def with_dispatch_token(self, token: str):
        """Add a new dispatching token as with statement.

        Parameters
        ----------
        token : str
            The dispatching token.

        Returns
        -------
        res : Any
            The context with new dispatching token.
        """

        self.dispatch_tokens.append(token)
        enter_func = dispatch.get(token=token, type_name="enter_token", default=lambda *args: None)
        context = enter_func(self)

        def pop_token():
            exit_func = dispatch.get(
                token=token, type_name="exit_token", default=lambda *args: None
            )
            exit_func(self, context)
            self.dispatch_tokens.pop()

        return _deferred(pop_token)

    def eval_expr(
        self,
        node: Union[doc.Expression, doc.expr],
        extra_vars: Optional[Dict[str, Any]] = None,
    ) -> Any:
        """Expression evaluation when parsing.

        Parameters
        ----------
        node : Union[doc.expr, doc.Expression]
            The root node of AST tree node of expression to evaluate.

        extra_vars : Optional[Dict[str, Any]]
            The optional global value table for expression evaluation.

        Returns
        -------
        res : Any
            The evaluation result.
        """
        var_values = self.var_table.get()
        if extra_vars is not None:
            for k, v in extra_vars.items():
                var_values[k] = v
        return eval_expr(self, node, var_values)

    def _duplicate_lhs_check(self, target: doc.expr) -> Union[bool, Set[str]]:
        """Check whether duplicate lhs exists in assignment.

        Parameters
        ----------
        target : doc.expr
            The doc AST expr node for lhs.

        Returns
        -------
        res : Union[bool, Set[str]]
            The result of true if duplicate lhs exists,
            or the set of lhs names if no duplicate lhs exists.
        """
        if isinstance(target, (doc.Tuple, doc.List)):
            vars: Set[str] = set()  # pylint: disable=redefined-builtin
            for i in target.elts:
                res = self._duplicate_lhs_check(i)
                if isinstance(res, bool) and res:
                    return True
                assert isinstance(res, set)
                if vars & res:
                    return True
                vars = vars.union(res)
            return vars
        elif isinstance(target, doc.Name):
            return {target.id}
        else:
            self.report_error(target, "Invalid type in assign statement")
            raise NotImplementedError

    def eval_assign(
        self,
        target: doc.expr,
        source: Any,
        bind_value: Callable[["Parser", doc.expr, str, Any], Any],
        allow_shadowing: bool = False,
    ) -> Dict[str, Any]:
        """Expression assignment evaluation when parsing.

        Parameters
        ----------
        target : doc.expr
            The root node of AST tree node of assigned expression to evaluate.

        source : Any
            The source to be assigned with evaluated expression.

        bind_value : Callable[["Parser", doc.expr, str, Any], Any]
            The value binding method when assigning the values to variables.

        allow_shadowing : bool
            The options of whether variable shadowing allowed for assignment.

        Returns
        -------
        res : Dict[str, Any]
            The dictionary of assignment result.
        """
        if self._duplicate_lhs_check(target) is True:
            self.report_error(target, "Duplicate vars assigned.")
        var_values = eval_assign(self, target, source)
        for k, v in var_values.items():
            var = bind_value(self, target, k, v)
            self.var_table.add(k, var, allow_shadowing)
        return var_values

    def report_error(
        self, node: doc.AST, err: Union[Exception, str]
    ) -> None:  # pylint: disable=no-self-use
        """The error reporting when parsing.

        Parameters
        ----------
        node : doc.AST
            The doc AST node with errors.

        err: Union[Exception, str]
            The error to report.
        """
        # Only take the last line of the error message
        if isinstance(err, TVMError):
            msg = list(filter(None, str(err).split("\n")))[-1]
        elif isinstance(err, KeyError):
            msg = "KeyError: " + str(err)
        else:
            msg = str(err)
        self.diag.error(node, msg)

    def visit(self, node: doc.AST) -> None:
        """The general visiting method.

        Parameters
        ----------
        node : doc.AST
            The doc AST node.

        Returns
        -------
        res : Any
            The visiting result.
        """
        if isinstance(node, (list, tuple)):
            for item in node:
                self.visit(item)
            return
        if not isinstance(node, doc.AST):
            return
        name = node.__class__.__name__.split(".")[-1]
        if name in DEFAULT_VISIT:
            func = self.generic_visit
        else:
            func = getattr(self, "visit_" + name, None)
        if func is None:
            raise NotImplementedError(f"Visitor of AST node is not implemented: {name}")
        try:
            func(node)
        except DiagnosticError:
            raise
        except Exception as e:  # pylint: disable=broad-except,invalid-name
            self.report_error(node, str(e))
            raise

    def visit_body(self, node: List[doc.stmt]) -> Any:
        """The general body visiting method.

        Parameters
        ----------
        node : List[doc.stmt]
            The list of statements in body.

        Returns
        -------
        res : Any
            The visiting result.
        """
        for stmt in node:
            self.visit(stmt)

    def visit_tvm_annotation(self, node: doc.expr) -> Any:
        """The general TVM annotation visiting method.

        Parameters
        ----------
        node : doc.expr
            The doc AST expr node.

        Returns
        -------
        res : Any
            The visiting result.
        """
        return _dispatch(self, "tvm_annotation")(self, node)

    def visit_FunctionDef(self, node: doc.FunctionDef) -> None:  # pylint: disable=invalid-name
        """The general function definition visit method.

        Parameters
        ----------
        node : doc.FunctionDef
            The doc FunctionDef node.
        """
        token = self.get_dispatch_token(node)
        func = dispatch.get(token=token, type_name="FunctionDef", default=None)
        if func is None:
            self.report_error(node, "The parser does not understand the decorator")
        _dispatch(self, "pre_visit_local_function")(self, node)
        _dispatch_wrapper(func)(self, node)
        _dispatch(self, "post_visit_local_function")(self, node)

<<<<<<< HEAD
    def visit_tvm_declare_function(self, node: doc.FunctionDef) -> None:
        token = self.get_dispatch_token(node)
        with self.with_dispatch_token(token):
            _dispatch(self, "tvm_declare_function")(self, node)
=======
    def visit_tvm_declare_function(self, node: doc.FunctionDef) -> GlobalVar:
        token = self.get_dispatch_token(node)
        with self.with_dispatch_token(token):
            return _dispatch(self, "tvm_declare_function")(self, node)
>>>>>>> 39dc299c

    def visit_ClassDef(self, node: doc.ClassDef) -> Any:  # pylint: disable=invalid-name
        """The general class definition visiting method.

        Parameters
        ----------
        node : doc.ClassDef
            The doc AST class definition node.

        Returns
        -------
        res : Any
            The visiting result.
        """
        func = dispatch.get(token="ir", type_name="ClassDef", default=None)
        if func is None:
            self.report_error(node, "The parser does not understand the decorator")
        _dispatch_wrapper(func)(self, node)

    def visit_arguments(self, node: doc.arguments) -> Any:
        """The general arguments visiting method.

        Parameters
        ----------
        node : doc.arguments
            The doc AST arguments node.

        Returns
        -------
        res : Any
            The visiting result.
        """
        return _dispatch(self, "arguments")(self, node)

    def visit_For(self, node: doc.For) -> Any:  # pylint: disable=invalid-name
        """The general for visiting method.

        Parameters
        ----------
        node : doc.For
            The doc AST for node.

        Returns
        -------
        res : Any
            The visiting result.
        """
        return _dispatch(self, "For")(self, node)

    def visit_While(self, node: doc.While) -> Any:  # pylint: disable=invalid-name
        """The general while visiting method.

        Parameters
        ----------
        node : doc.While
            The doc AST while node.

        Returns
        -------
        res : Any
            The visiting result.
        """
        return _dispatch(self, "While")(self, node)

    def visit_With(self, node: doc.With) -> Any:  # pylint: disable=invalid-name
        """The general with visiting method.

        Parameters
        ----------
        node : doc.With
            The doc AST with node.

        Returns
        -------
        res : Any
            The visiting result.
        """
        return _dispatch(self, "With")(self, node)

    def visit_Assign(self, node: doc.Assign) -> Any:  # pylint: disable=invalid-name
        """The general assign visiting method.

        Parameters
        ----------
        node : doc.Assign
            The doc AST assign node.

        Returns
        -------
        res : Any
            The visiting result.
        """
        return _dispatch(self, "Assign")(self, node)

    def visit_AnnAssign(self, node: doc.AnnAssign) -> Any:  # pylint: disable=invalid-name
        """The general annotated assign visiting method.

        Parameters
        ----------
        node : doc.Assign
            The doc AST annotated assign node.

        Returns
        -------
        res : Any
            The visiting result.
        """
        return _dispatch(self, "AnnAssign")(self, node)

    def visit_Expr(self, node: doc.Expr) -> Any:  # pylint: disable=invalid-name
        """The general expression visiting method.

        Parameters
        ----------
        node : doc.Expr
            The doc AST expression node.

        Returns
        -------
        res : Any
            The visiting result.
        """
        return _dispatch(self, "Expr")(self, node)

    def visit_If(self, node: doc.If) -> Any:  # pylint: disable=invalid-name
        """The general if visiting method.

        Parameters
        ----------
        node : doc.If
            The doc AST if node.

        Returns
        -------
        res : Any
            The visiting result.
        """
        return _dispatch(self, "If")(self, node)

    def visit_AugAssign(self, node: doc.AugAssign) -> Any:  # pylint: disable=invalid-name
        """The general augmented assignment visiting method.

        Parameters
        ----------
        node : doc.AugAssign
            The doc AST augmented assignment node.

        Returns
        -------
        res : Any
            The visiting result.
        """
        return _dispatch(self, "AugAssign")(self, node)

    def visit_Assert(self, node: doc.Assert) -> Any:  # pylint: disable=invalid-name
        """The general assert visiting method.

        Parameters
        ----------
        node : doc.Assert
            The doc AST assert node.

        Returns
        -------
        res : Any
            The visiting result.
        """
        return _dispatch(self, "Assert")(self, node)

    def visit_Return(self, node: doc.Return) -> Any:  # pylint: disable=invalid-name
        """The general return visiting method.

        Parameters
        ----------
        node : doc.Return
            The doc AST return node.

        Returns
        -------
        res : Any
            The visiting result.
        """
        return _dispatch(self, "Return")(self, node)<|MERGE_RESOLUTION|>--- conflicted
+++ resolved
@@ -499,17 +499,10 @@
         _dispatch_wrapper(func)(self, node)
         _dispatch(self, "post_visit_local_function")(self, node)
 
-<<<<<<< HEAD
-    def visit_tvm_declare_function(self, node: doc.FunctionDef) -> None:
-        token = self.get_dispatch_token(node)
-        with self.with_dispatch_token(token):
-            _dispatch(self, "tvm_declare_function")(self, node)
-=======
     def visit_tvm_declare_function(self, node: doc.FunctionDef) -> GlobalVar:
         token = self.get_dispatch_token(node)
         with self.with_dispatch_token(token):
             return _dispatch(self, "tvm_declare_function")(self, node)
->>>>>>> 39dc299c
 
     def visit_ClassDef(self, node: doc.ClassDef) -> Any:  # pylint: disable=invalid-name
         """The general class definition visiting method.
