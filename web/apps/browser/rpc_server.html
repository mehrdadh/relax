--- conflicted
+++ resolved
@@ -44,13 +44,8 @@
     }
 
     function fetchProgressCallback(report) {
-<<<<<<< HEAD
-      document.getElementById("progress-tracker-label").innerHTML = report.text;
-      document.getElementById("progress-tracker-progress").value = (report.fetchedBytes / report.totalBytes) * 100;
-=======
       document.getElementById("rpc-progress-tracker-label").innerHTML = report.text;
       document.getElementById("rpc-progress-tracker-progress").value = (report.fetchedBytes / report.totalBytes) * 100;
->>>>>>> 39dc299c
     }
 
     function connectRPC() {
@@ -135,14 +130,8 @@
     <button onclick="connectRPC()">Connect To Proxy</button>
     <button onclick="clearLog()">Clear Log</button>
     <div id="progress">
-<<<<<<< HEAD
-      <label id="gpu-tracker-label"> </label><br>
-      <label id="progress-tracker-label"> </label> <br>
-      <progress id="progress-tracker-progress" max="100" value="100"> </progress>
-=======
       <label id="rpc-progress-tracker-label"> </label> <br>
       <progress id="rpc-progress-tracker-progress" max="100" value="100"> </progress>
->>>>>>> 39dc299c
     </div>
     <div id="includeRPCPlugin"></div>
     <div id="log"></div>
