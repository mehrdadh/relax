--- conflicted
+++ resolved
@@ -130,12 +130,8 @@
     <button onclick="connectRPC()">Connect To Proxy</button>
     <button onclick="clearLog()">Clear Log</button>
     <div id="progress">
-<<<<<<< HEAD
-      <label id="progress-tracker-label"></div>
-=======
       <label id="gpu-tracker-label"> </label><br>
       <label id="progress-tracker-label"> </label> <br>
->>>>>>> fd5b2db2
       <progress id="progress-tracker-progress" max="100" value="100"> </progress>
     </div>
     <div id="includeRPCPlugin"></div>
